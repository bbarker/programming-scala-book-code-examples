--- conflicted
+++ resolved
@@ -15,13 +15,6 @@
       notifyObservers()
     }
   }
-<<<<<<< HEAD
-=======
-
-  trait ButtonObserver extends Observer {
-    def receiveUpdate(button: ObservableButton): Unit
-  }
->>>>>>> 5769ea58
 }
 
 import ButtonSubjectObserver._
